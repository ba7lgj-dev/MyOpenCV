"""Main application entry point for the measurement UI.

The original script mixed a lot of global state, blocking calls on the UI
thread and ad-hoc thread management.  This refactor introduces a small
application state object that is injected into every page and centralises the
navigation and background work management.  Tkinter widgets are now updated via
``after`` callbacks which keeps the UI responsive while heavy work happens in
threads.
"""

from __future__ import annotations

import dataclasses
import sys
import threading
import time
from typing import Optional

import tkinter as tk
from tkinter import messagebox, ttk

import cv2
import numpy as np
import requests
from PIL import Image, ImageTk

import camera.camera
from camera.camera import CameraProcessingError, getImage
from utils.notifications import ALERT_WEBHOOK, OPERATIONS_WEBHOOK, notifier


def _fetch_image(
    base_url: str,
    line_position_ratio: float,
):
    """Call ``getImage`` with backwards compatible fallbacks."""

    try:
        return getImage(base_url, line_position_ratio=line_position_ratio)
    except TypeError as exc:  # pragma: no cover - defensive guard for legacy builds
        if "line_position_ratio" not in str(exc):
            raise
        return getImage(base_url)


_EXCEPTION_HOOK_INSTALLED = False


def _install_exception_hook() -> None:
    """Send a notification when an uncaught exception terminates the app."""

    global _EXCEPTION_HOOK_INSTALLED
    if _EXCEPTION_HOOK_INSTALLED:
        return

    original_hook = sys.excepthook

    def handle_exception(exc_type, exc_value, exc_traceback) -> None:  # noqa: ANN001 - signature defined by sys.excepthook
        notifier.notify_error(
            "system_exception",
            OPERATIONS_WEBHOOK,
            f"未捕获异常: {exc_value}",
            escalate_after=1,
        )
        original_hook(exc_type, exc_value, exc_traceback)

    sys.excepthook = handle_exception
    _EXCEPTION_HOOK_INSTALLED = True


CONFIG_FILE = "url.txt"
REFRESH_INTERVAL_SECONDS = 0.5
STREAM_UPDATE_INTERVAL_SECONDS = 3


@dataclasses.dataclass
class AppState:
    """Holds the URLs that are shared across different pages."""

    camera_base_url: str = ""
    inflator_host: str = ""
    inflate_duration_seconds: float = 10.0
    post_inflate_wait_seconds: int = 5
    detection_line_ratio: float = 0.6

    @property
    def camera_capture_url(self) -> str:
        return self._ensure_http_prefix(self.camera_base_url)

    @property
    def inflator_base_url(self) -> str:
        return self._ensure_http_prefix(self.inflator_host)

    def update_camera_host(self, host: str) -> None:
        self.camera_base_url = host.strip()

    def update_inflator_host(self, host: str) -> None:
        self.inflator_host = host.strip()

    @staticmethod
    def _ensure_http_prefix(url: str) -> str:
        if not url:
            return ""
        if url.startswith("http://") or url.startswith("https://"):
            return url
        return f"http://{url}"

    @classmethod
    def load_from_file(cls, path: str) -> "AppState":
        """Load the persisted addresses from ``url.txt`` if it exists."""

        state = cls()
        try:
            with open(path, "r", encoding="utf-8") as file:
                lines = file.read().splitlines()
        except FileNotFoundError:
            return state

        if lines:
            state.update_camera_host(lines[0].strip())
        if len(lines) > 1:
            state.update_inflator_host(lines[1].strip())
        if len(lines) > 2:
            if not state.update_inflate_duration(lines[2].strip()):
                state.inflate_duration_seconds = 10.0
        if len(lines) > 3:
            try:
                state.post_inflate_wait_seconds = max(0, int(float(lines[3].strip())))
            except ValueError:
                state.post_inflate_wait_seconds = 5
        if len(lines) > 4:
            try:
                state.update_detection_line_ratio(float(lines[4].strip()))
            except ValueError:
                state.detection_line_ratio = 0.6
        return state

    def persist(self, path: str) -> None:
        with open(path, "w", encoding="utf-8") as file:
            lines = [
                self.camera_base_url,
                self.inflator_host,
                str(self.inflate_duration_seconds),
                str(self.post_inflate_wait_seconds),
                f"{self.detection_line_ratio:.3f}",
            ]
            file.write("\n".join(lines) + "\n")

    def update_detection_line_ratio(self, ratio: float) -> None:
        try:
            value = float(ratio)
        except (TypeError, ValueError):  # noqa: PERF203 - narrow conversion handling
            value = 0.6
        value = max(0.0, min(1.0, value))
        self.detection_line_ratio = value

    def update_post_inflate_wait(self, seconds: int) -> None:
        try:
            value = int(seconds)
        except (TypeError, ValueError):  # noqa: PERF203 - user input validation
            value = self.post_inflate_wait_seconds
        self.post_inflate_wait_seconds = max(0, value)

    def update_inflate_duration(self, seconds: float) -> bool:
        """Update inflation duration ensuring a positive float value."""

        try:
            value = float(seconds)
        except (TypeError, ValueError):
            return False

        if value <= 0:
            return False

        self.inflate_duration_seconds = value
        return True


class BasePage(tk.Toplevel):
    """Base ``Toplevel`` with shared helpers for all pages."""

    def __init__(self, master: tk.Misc, state: AppState):
        super().__init__(master)
        self.state = state
        self.resizable(True, True)
        self.protocol("WM_DELETE_WINDOW", self.on_close)

    def on_close(self) -> None:
        notifier.notify_info("ui_close", OPERATIONS_WEBHOOK, f"{self.__class__.__name__} 页面关闭")
        self.destroy()


class HomePage(BasePage):
    """Initial page where the user can configure the camera host."""

    def __init__(self, master: tk.Misc, state: AppState):
        super().__init__(master, state)
        self.master.withdraw()
        self.title("连接设置")
        self.geometry("400x200")
        self._create_widgets()

    def _create_widgets(self) -> None:
        ttk.Label(self, text="请输入摄像头 IP 地址:").pack(pady=10)

        self.ip_entry = ttk.Entry(self)
        self.ip_entry.pack(pady=5)
        if self.state.camera_base_url:
            # Persisted value is already prefixed with http; keep only the host part.
            host = self.state.camera_base_url.replace("http://", "").replace("https://", "")
            self.ip_entry.insert(0, host)

        ttk.Button(self, text="测试连接", command=self.test_connection).pack(pady=10)

        self.info_label = ttk.Label(self, text="", wraplength=280)
        self.info_label.pack(pady=10)

    def test_connection(self) -> None:
        host = self.ip_entry.get().strip()
        if not host:
            self.info_label.config(text="请输入有效的IP地址")
            return

        self.state.update_camera_host(host)
        try:
            response = requests.get(f"{self.state.camera_capture_url}/capture", timeout=5)
            response.raise_for_status()
        except requests.RequestException as exc:
            self.info_label.config(text=f"连接错误：{exc}")
            return

        self.state.persist(CONFIG_FILE)
        self.info_label.config(text="连接成功！")
        self.after(500, self.open_second_page)

    def open_second_page(self) -> None:
        self.withdraw()
        SecondPage(self.master, self.state, on_return=self._on_child_return)

    def _on_child_return(self) -> None:
        self.deiconify()

    def on_close(self) -> None:
        super().on_close()
        if isinstance(self.master, tk.Tk):
            self.master.destroy()


class SecondPage(BasePage):
    """Displays the live feed and allows the user to calibrate."""

    def __init__(self, master: tk.Misc, state: AppState, on_return):
        super().__init__(master, state)
        self.title("实时监控")
        self.geometry("1024x720")
        self.on_return = on_return
        self.real_length_entry: Optional[ttk.Entry] = None
        self.canvas: Optional[tk.Canvas] = None
        self._image_thread: Optional[threading.Thread] = None
        self._image_stop_event = threading.Event()
        self._refresh_event = threading.Event()
        self._latest_frame_width = 0
        self._status_var = tk.StringVar()
        self._zoom_var = tk.DoubleVar(value=1.0)
        self._last_frame: Optional[np.ndarray] = None
        self._line_position_var: Optional[tk.DoubleVar] = None
        self._line_position_label: Optional[ttk.Label] = None
        self._line_position_update_job: Optional[str] = None

        self._create_widgets()
        self._start_stream()
        self._init_camera()

    def _create_widgets(self) -> None:
        main_frame = ttk.Frame(self)
        main_frame.pack(fill=tk.BOTH, expand=True, padx=10, pady=10)

        canvas_width = int(self.winfo_screenwidth() * 0.55)
        self.canvas = tk.Canvas(main_frame, width=canvas_width, height=360, background="#1c1c1c")
        self.canvas.grid(row=0, column=0, sticky="nsew")

        controls_frame = ttk.Frame(main_frame)
        controls_frame.grid(row=1, column=0, sticky="ew", pady=(10, 0))

        ttk.Label(controls_frame, text="缩放").grid(row=0, column=0, padx=5)
        zoom_scale = ttk.Scale(
            controls_frame,
            from_=0.5,
            to=2.0,
            variable=self._zoom_var,
            orient=tk.HORIZONTAL,
            command=lambda _event=None: self._redraw_last_image(),
        )
        zoom_scale.grid(row=0, column=1, padx=5, sticky="ew")
        controls_frame.columnconfigure(1, weight=1)

        self.real_length_entry = ttk.Entry(controls_frame)
        self.real_length_entry.grid(row=0, column=2, padx=10)
        self.real_length_entry.insert(0, "请输入已知长度(mm)")

        ttk.Button(controls_frame, text="矫正", command=self.open_third_page).grid(row=0, column=3, padx=10)

        ttk.Label(controls_frame, text="检测线位置(%)").grid(row=1, column=0, padx=5, pady=(8, 0))
        self._line_position_var = tk.DoubleVar(value=self.state.detection_line_ratio * 100)
        position_scale = ttk.Scale(
            controls_frame,
            from_=10,
            to=90,
            variable=self._line_position_var,
            orient=tk.HORIZONTAL,
            command=self._on_line_position_change,
        )
        position_scale.grid(row=1, column=1, padx=5, pady=(8, 0), sticky="ew")
        self._line_position_label = ttk.Label(
            controls_frame,
            text=f"{self._line_position_var.get():.0f}%",
        )
        self._line_position_label.grid(row=1, column=2, padx=5, pady=(8, 0))

        ttk.Label(
            main_frame,
            textvariable=self._status_var,
            foreground="red",
        ).grid(row=2, column=0, columnspan=1, pady=(8, 0), sticky="w")

        main_frame.rowconfigure(0, weight=1)
        main_frame.columnconfigure(0, weight=1)

    def _on_line_position_change(self, _event=None) -> None:
        if not self._line_position_var:
            return
        value = max(10.0, min(90.0, self._line_position_var.get()))
        if self._line_position_label:
            self._line_position_label.config(text=f"{value:.0f}%")
        if self._line_position_update_job:
            self.after_cancel(self._line_position_update_job)
        self._line_position_update_job = self.after(300, self._commit_line_position)

    def _commit_line_position(self) -> None:
        self._line_position_update_job = None
        if not self._line_position_var:
            return
        value = max(10.0, min(90.0, self._line_position_var.get()))
        self._line_position_var.set(value)
        ratio = value / 100.0
        previous_ratio = self.state.detection_line_ratio
        self.state.update_detection_line_ratio(ratio)
        if abs(previous_ratio - self.state.detection_line_ratio) > 1e-6:
            self.state.persist(CONFIG_FILE)
        self._status_var.set(f"检测线位置：{value:.0f}%")
        self._refresh_event.set()
        self._redraw_last_image()

    def _init_camera(self) -> None:
        if not self.state.camera_capture_url:
            self._status_var.set("未配置摄像头地址")
            return

        status = camera.camera.init(self.state.camera_capture_url)
        details = [f"{key}:{value}" for key, value in status.items()]
        self._status_var.set(" | ".join(details))

    def _start_stream(self) -> None:
        self._image_stop_event.clear()
        self._refresh_event.set()
        self._image_thread = threading.Thread(target=self._update_image_loop, daemon=True)
        self._image_thread.start()

    def _update_image_loop(self) -> None:
        while not self._image_stop_event.is_set():
            if not self.state.camera_capture_url:
                self.after(0, lambda: self._status_var.set("未配置摄像头地址"))
                self._wait_for_next_frame()
                continue

            try:
                frame, width = _fetch_image(
                    self.state.camera_capture_url,
                    self.state.detection_line_ratio,
                )
            except CameraProcessingError as exc:
                self.after(0, lambda e=exc: self._status_var.set(f"请调整图像参数: {e}"))
                self._wait_for_next_frame()
                continue
            except Exception as exc:  # noqa: BLE001 - unexpected but keep the loop alive
                self.after(0, lambda e=exc: self._status_var.set(f"未知错误: {e}"))
                self._wait_for_next_frame()
                continue

            self._latest_frame_width = width
            self._last_frame = frame
            photo = self._convert_to_photo_image(frame)
            self.after(0, lambda p=photo: self._draw_image(p))
            self._wait_for_next_frame()

    def _convert_to_photo_image(self, frame: np.ndarray) -> ImageTk.PhotoImage:
        frame_rgb = cv2.cvtColor(frame, cv2.COLOR_BGR2RGB)
        zoom = max(0.5, min(2.0, self._zoom_var.get()))
        canvas_width = int(self.winfo_screenwidth() * 0.55 * zoom)
        height = int(frame_rgb.shape[0] / frame_rgb.shape[1] * canvas_width)
        resized = cv2.resize(frame_rgb, (canvas_width, height))
        image = Image.fromarray(resized)
        return ImageTk.PhotoImage(image=image)

    def _draw_image(self, photo: ImageTk.PhotoImage) -> None:
        if not self.canvas:
            return
        self.canvas.imgtk = photo  # keep reference
        self.canvas.delete("all")
        self.canvas.config(width=photo.width(), height=photo.height())
        self.canvas.create_image(0, 0, anchor=tk.NW, image=photo)
        ratio = max(0.0, min(1.0, self.state.detection_line_ratio))
        y = int(photo.height() * ratio)
        y = max(0, min(photo.height() - 1, y))
        self.canvas.create_line(0, y, photo.width(), y, fill="#4CAF50", width=2, dash=(6, 4))
        self.canvas.create_text(
            photo.width() - 10,
            max(10, y - 10),
            text=f"{ratio * 100:.0f}%",
            fill="#4CAF50",
            anchor=tk.NE,
            font=("Arial", 10, "bold"),
        )

    def _redraw_last_image(self) -> None:
        if self._last_frame is None:
            return
        photo = self._convert_to_photo_image(self._last_frame)
        self._draw_image(photo)

    def _wait_for_next_frame(self) -> None:
        start = time.time()
        while not self._image_stop_event.is_set():
            remaining = STREAM_UPDATE_INTERVAL_SECONDS - (time.time() - start)
            if remaining <= 0:
                return
            if self._refresh_event.wait(timeout=remaining):
                self._refresh_event.clear()
                return

    def open_third_page(self) -> None:
        if not self.real_length_entry:
            return
        try:
            real_length = float(self.real_length_entry.get())
        except ValueError:
            messagebox.showerror("输入错误", "请输入正确的数字长度")
            return

        try:
            _, pixel_length = _fetch_image(
                self.state.camera_capture_url,
                self.state.detection_line_ratio,
            )
        except CameraProcessingError as exc:
            messagebox.showerror("测量失败", f"无法获取图像: {exc}")
            return
        except Exception as exc:  # noqa: BLE001 - keep behaviour predictable for unknown issues
            messagebox.showerror("测量失败", f"未知错误: {exc}")
            return

        if pixel_length == 0:
            messagebox.showerror("测量失败", "未检测到可用于矫正的白色区域")
            return

        rate = real_length / pixel_length
        self._image_stop_event.set()
        self.withdraw()
        ThirdPage(self, self.state, rate, on_return=self._on_third_page_return)

    def _on_third_page_return(self) -> None:
        self.deiconify()
        self._start_stream()

    def on_close(self) -> None:
        self._image_stop_event.set()
        self._refresh_event.set()
        if self._line_position_update_job:
            try:
                self.after_cancel(self._line_position_update_job)
            except ValueError:
                pass
            self._line_position_update_job = None
        super().on_close()
        if self.on_return:
            self.on_return()


class ThirdPage(BasePage):
    """Page that shows the measured width in millimetres and monitoring logic."""

    def __init__(self, master: tk.Misc, state: AppState, rate: float, on_return):
        super().__init__(master, state)
        self.title("宽度监控")
        self.geometry("600x400")
        self.rate = rate
        self.on_return = on_return

        self.measurement_var = tk.StringVar(value="-- mm")
        self.status_var = tk.StringVar(value="")
        self.threshold: Optional[float] = None
        self.is_monitoring = False
        self.trigger_count = 0
        self.inflate_button: Optional[tk.Button] = None
        self.post_wait_entry: Optional[ttk.Entry] = None
        self._stop_event = threading.Event()
        self._monitor_thread = threading.Thread(target=self._update_data_loop, daemon=True)
        self._width_alert_active = False

        self._create_widgets()
        self._monitor_thread.start()
        self._load_inflator_host()

    def _create_widgets(self) -> None:
        ttk.Label(self, textvariable=self.measurement_var, font=("Arial", 48)).pack(pady=20)

        ttk.Label(self, textvariable=self.status_var, foreground="red").pack()

        controls_frame = ttk.Frame(self)
        controls_frame.pack(pady=10)
        controls_frame.columnconfigure(1, weight=1)

        ttk.Label(controls_frame, text="报警阈值(mm)").grid(row=0, column=0, padx=5)
        self.threshold_entry = ttk.Entry(controls_frame)
        self.threshold_entry.grid(row=0, column=1, padx=5)

        self.monitor_button = ttk.Button(controls_frame, text="开始监控", command=self.toggle_monitoring)
        self.monitor_button.grid(row=0, column=2, padx=5)

        ttk.Label(controls_frame, text="加气时长(s)").grid(row=1, column=0, padx=5, pady=(8, 0))
        self.inflate_duration_entry = ttk.Entry(controls_frame)
        self.inflate_duration_entry.grid(row=1, column=1, padx=5, pady=(8, 0))
        self.inflate_duration_entry.insert(
            0, self._format_seconds(self.state.inflate_duration_seconds)
        )
        ttk.Button(controls_frame, text="应用", command=self._save_inflate_duration).grid(row=1, column=2, padx=5, pady=(8, 0))

        ttk.Label(controls_frame, text="等待时长(s)").grid(row=2, column=0, padx=5, pady=(8, 0))
        self.post_wait_entry = ttk.Entry(controls_frame)
        self.post_wait_entry.grid(row=2, column=1, padx=5, pady=(8, 0))
        self.post_wait_entry.insert(0, str(self.state.post_inflate_wait_seconds))
        ttk.Button(controls_frame, text="应用", command=self._save_post_inflate_wait).grid(
            row=2,
            column=2,
            padx=5,
            pady=(8, 0),
        )

        inflator_frame = ttk.Frame(self)
        inflator_frame.pack(pady=10)
        ttk.Label(inflator_frame, text="加气主机地址").grid(row=0, column=0, padx=5)
        self.inflator_entry = ttk.Entry(inflator_frame, width=25)
        self.inflator_entry.grid(row=0, column=1, padx=5)
        ttk.Button(inflator_frame, text="保存", command=self._save_inflator_host).grid(row=0, column=2, padx=5)

        ttk.Button(self, text="返回", command=self.return_home).pack(pady=10)

    def _load_inflator_host(self) -> None:
        if not self.state.inflator_host:
            return
        self.status_var.set(f"加气主机: {self.state.inflator_base_url}")
        self.inflator_entry.delete(0, tk.END)
        self.inflator_entry.insert(0, self.state.inflator_host)

    def _save_inflator_host(self) -> None:
        host = self.inflator_entry.get().strip()
        if not host:
            messagebox.showerror("输入错误", "请输入正确的加气主机地址")
            return

        self.state.update_inflator_host(host)
        self.state.persist(CONFIG_FILE)
        self.status_var.set(f"已保存加气主机: {self.state.inflator_base_url}")

    def _save_inflate_duration(self) -> None:
        value = self.inflate_duration_entry.get().strip()
        if not self.state.update_inflate_duration(value):
            messagebox.showerror("输入错误", "加气时长必须是正数")
            return

        formatted = self._format_seconds(self.state.inflate_duration_seconds)
        self.inflate_duration_entry.delete(0, tk.END)
        self.inflate_duration_entry.insert(0, formatted)
        self.state.persist(CONFIG_FILE)
        self.status_var.set(f"已保存加气时长: {formatted}s")

    def _save_post_inflate_wait(self) -> None:
        if not self.post_wait_entry:
            return
        value = self.post_wait_entry.get().strip()
        try:
            seconds = max(0, int(value))
        except ValueError:
            messagebox.showerror("输入错误", "等待时长必须是数字")
            return

        self.state.update_post_inflate_wait(seconds)
        self.state.persist(CONFIG_FILE)
        self.post_wait_entry.delete(0, tk.END)
        self.post_wait_entry.insert(0, str(self.state.post_inflate_wait_seconds))
        self.status_var.set(f"已保存等待时长: {self.state.post_inflate_wait_seconds}s")

<<<<<<< HEAD
=======
    @staticmethod
    def _format_seconds(seconds: float) -> str:
        text = f"{seconds:.3f}"
        return text.rstrip("0").rstrip(".")

    def _update_line_position_label(self) -> None:
        if not self.line_position_value or not self.line_position_var:
            return
        self.line_position_value.config(text=f"{self.line_position_var.get():.0f}%")

    def _save_detection_line(self) -> None:
        if not self.line_position_var:
            return
        ratio = self.line_position_var.get() / 100.0
        self.state.update_detection_line_ratio(ratio)
        self.state.persist(CONFIG_FILE)
        self.line_position_var.set(self.state.detection_line_ratio * 100)
        self._update_line_position_label()
        self.status_var.set(f"已保存检测线位置: {self.line_position_var.get():.0f}%")

>>>>>>> beddd034
    def _update_data_loop(self) -> None:
        while not self._stop_event.is_set():
            if not self.state.camera_capture_url:
                self.after(0, lambda: self.status_var.set("未配置摄像头地址"))
                self._stop_event.wait(REFRESH_INTERVAL_SECONDS)
                continue

            try:
                _, length_px = _fetch_image(
                    self.state.camera_capture_url,
                    self.state.detection_line_ratio,
                )
            except CameraProcessingError as exc:
                self.after(0, lambda e=exc: self.status_var.set(f"图像采集失败: {e}"))
                notifier.notify_error(
                    "camera_processing",
                    OPERATIONS_WEBHOOK,
                    f"图像采集失败: {exc}",
                    escalate_after=2,
                )
                self._stop_event.wait(REFRESH_INTERVAL_SECONDS)
                continue
            except Exception as exc:  # noqa: BLE001 - keep monitoring alive on unexpected errors
                self.after(0, lambda e=exc: self.status_var.set(f"未知错误: {e}"))
                notifier.notify_error(
                    "monitoring_unknown",
                    OPERATIONS_WEBHOOK,
                    f"监控异常: {exc}",
                    escalate_after=2,
                )
                self._stop_event.wait(REFRESH_INTERVAL_SECONDS)
                continue

            if length_px == 0:
                self.after(0, lambda: self.status_var.set("未检测到白色区域"))
                self._stop_event.wait(REFRESH_INTERVAL_SECONDS)
                continue

            length_mm = length_px * self.rate
            notifier.notify_recovery("camera_processing", OPERATIONS_WEBHOOK, "图像采集恢复正常")
            notifier.notify_recovery("monitoring_unknown", OPERATIONS_WEBHOOK, "监控异常已恢复")
            self.after(0, lambda mm=length_mm, px=length_px: self._handle_measurement(mm, px))
            self._stop_event.wait(REFRESH_INTERVAL_SECONDS)

    def _handle_measurement(self, length_mm: float, length_px: int) -> None:
        self.measurement_var.set(f"{length_mm:.2f} mm")
        self.status_var.set("")

        if not self.is_monitoring or self.threshold is None:
            return

        if length_mm < self.threshold:
            self.trigger_count += 1
            notifier.notify_error(
                "width_low",
                ALERT_WEBHOOK,
                f"宽度偏低：{length_mm:.2f}mm",
                escalate_after=3,
            )
            self._width_alert_active = True
            if self.trigger_count >= 3:
                self._trigger_inflate(length_mm)
        else:
            if self._width_alert_active:
                notifier.notify_recovery("width_low", ALERT_WEBHOOK, "宽度恢复正常")
            self._width_alert_active = False
            self.trigger_count = 0

    def _trigger_inflate(self, length_mm: float) -> None:
        if not self.inflate_button:
            self.inflate_button = tk.Button(
                self,
                text="加气",
                bg="#FFB6C1",
                fg="white",
                font=("Arial", 14),
                command=self.handle_inflate,
                width=15,
                height=2,
            )
            self.inflate_button.pack(pady=6, padx=10)

        if self.inflate_button["state"] != tk.DISABLED:
            self.handle_inflate()
            notifier.notify_info(
                "inflate",
                OPERATIONS_WEBHOOK,
                f"自动加气，宽度 {length_mm:.2f}mm",
            )

    def handle_inflate(self) -> None:
        if not self.inflate_button:
            return

        base_url = self.state.inflator_base_url
        if not base_url:
            self.status_var.set("未配置加气主机地址")
            self.inflate_button.config(state=tk.NORMAL, text="加气")
            notifier.notify_error("inflate_request", OPERATIONS_WEBHOOK, "未配置加气主机地址", escalate_after=1)
            return

        self.inflate_button.config(state=tk.DISABLED, text="等待中...")

        def request_inflate() -> None:
            duration_ms = max(
                1, int(round(self.state.inflate_duration_seconds * 1000))
            )
            endpoint = f"/control?pin=D1&duration={duration_ms}"
            url = f"{base_url}{endpoint}"
            try:
                response = requests.get(url, timeout=10)
                response.raise_for_status()
            except requests.RequestException as exc:
                self.after(0, lambda e=exc: self._on_inflate_error(e))
                return

            self.after(0, self._on_inflate_success)

        threading.Thread(target=request_inflate, daemon=True).start()

    def _on_inflate_success(self) -> None:
        wait_seconds = self.state.post_inflate_wait_seconds
        if wait_seconds > 0:
            self.status_var.set(f"加气成功，等待震荡稳定...({wait_seconds}s)")
        else:
            self.status_var.set("加气成功")
        self.trigger_count = 0
        self._width_alert_active = False
        notifier.notify_recovery("inflate_request", OPERATIONS_WEBHOOK, "加气控制恢复正常")
        self.after(max(0, wait_seconds) * 1000, self._remove_inflate_button)

    def _on_inflate_error(self, exc: Exception) -> None:
        message = str(exc)
        self.status_var.set(f"加气失败：{message}")
        notifier.notify_error(
            "inflate_request",
            OPERATIONS_WEBHOOK,
            f"加气失败：{message}",
            escalate_after=2,
        )
        if self.inflate_button:
            self.inflate_button.config(state=tk.NORMAL, text="加气")

    def _remove_inflate_button(self) -> None:
        if self.inflate_button:
            self.inflate_button.destroy()
            self.inflate_button = None
        self.status_var.set("")

    def toggle_monitoring(self) -> None:
        if not self.is_monitoring:
            try:
                self.threshold = float(self.threshold_entry.get())
            except ValueError:
                messagebox.showerror("输入错误", "请输入正确的阈值")
                self.threshold = None
                return

            self.trigger_count = 0
            self.is_monitoring = True
            self._width_alert_active = False
            self.monitor_button.config(text="取消监控")
            self.status_var.set("")
        else:
            self.is_monitoring = False
            self.monitor_button.config(text="开始监控")
            self.threshold = None
            self.trigger_count = 0
            if self._width_alert_active:
                notifier.notify_recovery("width_low", ALERT_WEBHOOK, "宽度监控已停止")
            self._width_alert_active = False
            self.status_var.set("")

    def return_home(self) -> None:
        self.on_close()

    def on_close(self) -> None:
        self._stop_event.set()
        super().on_close()
        if self.on_return:
            self.on_return()


def main() -> None:
    _install_exception_hook()
    notifier.notify_info("system", OPERATIONS_WEBHOOK, "应用启动")
    root: Optional[tk.Tk] = None
    try:
        root = tk.Tk()
        root.withdraw()
        state = AppState.load_from_file(CONFIG_FILE)
        HomePage(root, state)
        root.mainloop()
    finally:
        notifier.notify_info("system", OPERATIONS_WEBHOOK, "应用已退出")


if __name__ == "__main__":
    main()<|MERGE_RESOLUTION|>--- conflicted
+++ resolved
@@ -600,29 +600,6 @@
         self.post_wait_entry.insert(0, str(self.state.post_inflate_wait_seconds))
         self.status_var.set(f"已保存等待时长: {self.state.post_inflate_wait_seconds}s")
 
-<<<<<<< HEAD
-=======
-    @staticmethod
-    def _format_seconds(seconds: float) -> str:
-        text = f"{seconds:.3f}"
-        return text.rstrip("0").rstrip(".")
-
-    def _update_line_position_label(self) -> None:
-        if not self.line_position_value or not self.line_position_var:
-            return
-        self.line_position_value.config(text=f"{self.line_position_var.get():.0f}%")
-
-    def _save_detection_line(self) -> None:
-        if not self.line_position_var:
-            return
-        ratio = self.line_position_var.get() / 100.0
-        self.state.update_detection_line_ratio(ratio)
-        self.state.persist(CONFIG_FILE)
-        self.line_position_var.set(self.state.detection_line_ratio * 100)
-        self._update_line_position_label()
-        self.status_var.set(f"已保存检测线位置: {self.line_position_var.get():.0f}%")
-
->>>>>>> beddd034
     def _update_data_loop(self) -> None:
         while not self._stop_event.is_set():
             if not self.state.camera_capture_url:
